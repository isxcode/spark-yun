<template>
    <div class="data-sync-page">
        <div class="data-sync__option-container">
            <div class="btn-box" @click="goBack">
                <el-icon>
                    <RefreshLeft />
                </el-icon>
                <span class="btn-text">返回</span>
            </div>
            <div class="btn-box" @click="saveData">
                <el-icon v-if="!btnLoadingConfig.saveLoading">
                    <Finished />
                </el-icon>
                <el-icon v-else class="is-loading">
                    <Loading />
                </el-icon>
                <span class="btn-text">保存</span>
            </div>
            <div class="btn-box" @click="runWorkData">
                <el-icon v-if="!btnLoadingConfig.runningLoading">
                    <VideoPlay />
                </el-icon>
                <el-icon v-else class="is-loading">
                    <Loading />
                </el-icon>
                <span class="btn-text">运行</span>
            </div>
            <div class="btn-box" @click="terWorkData">
                <el-icon v-if="!btnLoadingConfig.stopWorkFlowLoading">
                    <Close />
                </el-icon>
                <el-icon v-else class="is-loading">
                    <Loading />
                </el-icon>
                <span class="btn-text">中止</span>
            </div>
            <div class="btn-box" @click="setConfigData">
                <el-icon>
                    <Setting />
                </el-icon>
                <span class="btn-text">配置</span>
            </div>
            <!-- <div class="btn-box" @click="publishData">
              <el-icon v-if="!btnLoadingConfig.publishLoading">
                <Promotion />
              </el-icon>
              <el-icon v-else class="is-loading">
                <Loading />
              </el-icon>
              <span class="btn-text">发布</span>
            </div>
            <div class="btn-box" @click="stopData">
              <el-icon v-if="!btnLoadingConfig.stopLoading">
                <Failed />
              </el-icon>
              <el-icon v-else class="is-loading">
                <Loading />
              </el-icon>
              <span class="btn-text">下线</span>
            </div> -->
            <div class="btn-box" @click="locationNode">
                <el-icon>
                    <Position />
                </el-icon>
                <span class="btn-text">定位</span>
            </div>
        </div>
        <LoadingPage
            :visible="loading"
            :network-error="networkError"
            @loading-refresh="getDate"
        >
            <div class="data-sync" :class="{ 'data-sync__log': !!instanceId }" id="data-sync">
                <div class="data-sync-top">
                    <el-card class="box-card">
                        <template #header>
                            <div class="card-header">
                                <span>数据来源</span>
                            </div>
                        </template>
                        <el-form ref="form" label-position="left" label-width="70px" :model="formData" :rules="rules">
                            <el-form-item prop="sourceDBType" label="类型">
                                <el-select v-model="formData.sourceDBType" clearable filterable placeholder="请选择"
                                    @change="dbTypeChange('source')">
                                    <el-option v-for="item in typeList" :key="item.value" :label="item.label"
                                        :value="item.value" />
                                </el-select>
                            </el-form-item>
                            <el-form-item prop="sourceDBId" label="数据源">
                                <el-tooltip content="数据源网速直接影响同步速度,推荐使用内网ip" placement="top">
                                    <el-icon style="left: -30px" class="tooltip-msg"><QuestionFilled /></el-icon>
                                </el-tooltip>
                                <el-select v-model="formData.sourceDBId" clearable filterable placeholder="请选择"
                                    @visible-change="getDataSource($event, formData.sourceDBType, 'source')"
                                    @change="dbIdChange('source')">
                                    <el-option v-for="item in sourceList" :key="item.value" :label="item.label"
                                        :value="item.value" />
                                </el-select>
                            </el-form-item>
                            <el-form-item prop="sourceTable" label="表">
                                <el-select v-model="formData.sourceTable" clearable filterable placeholder="请选择"
                                    @visible-change="getDataSourceTable($event, formData.sourceDBId, 'source')"
                                    @change="tableChangeEvent($event, formData.sourceDBId, 'source')">
                                    <el-option v-for="item in sourceTablesList" :key="item.value" :label="item.label"
                                        :value="item.value" />
                                </el-select>
                                <el-button type="primary" link @click="showTableDetail">数据预览</el-button>
                            </el-form-item>
                            <el-form-item label="分区键">
                                <el-select v-model="formData.partitionColumn" clearable filterable placeholder="请选择"
                                    @visible-change="getTableColumnData($event, formData.sourceDBId, formData.sourceTable)"
                                    @change="pageChangeEvent">
                                    <el-option v-for="item in partKeyList" :key="item.value" :label="item.label"
                                        :value="item.value" />
                                </el-select>
                            </el-form-item>
                            <el-form-item prop="queryCondition" label="过滤条件">
<<<<<<< HEAD
                                <el-tooltip content="" placement="top">
=======
                                 <el-tooltip content="例如：age > 12 and username = 'zhangsan'，不需要填写where" placement="top">
>>>>>>> 28432903
                                    <el-icon style="left: -20px" class="tooltip-msg"><QuestionFilled /></el-icon>
                                </el-tooltip>
                                <code-mirror v-model="formData.queryCondition" basic :lang="lang" @change="pageChangeEvent" />
                            </el-form-item>
                        </el-form>
                    </el-card>
                    <el-card class="box-card">
                        <template #header>
                            <div class="card-header">
                                <span>数据去向</span>
                            </div>
                        </template>
                        <el-form ref="form" label-position="left" label-width="70px" :model="formData" :rules="rules">
                            <el-form-item prop="targetDBType" label="类型">
                                <el-select v-model="formData.targetDBType" clearable filterable placeholder="请选择"
                                    @change="dbTypeChange('target')">
                                    <el-option v-for="item in typeList" :key="item.value" :label="item.label"
                                        :value="item.value" />
                                </el-select>
                            </el-form-item>
                            <el-form-item prop="targetDBId" label="数据源">
                                <el-select v-model="formData.targetDBId" clearable filterable placeholder="请选择"
                                    @visible-change="getDataSource($event, formData.targetDBType, 'target')"
                                    @change="dbIdChange('target')">
                                    <el-option v-for="item in targetList" :key="item.value" :label="item.label"
                                        :value="item.value" />
                                </el-select>
                            </el-form-item>
                            <el-form-item prop="targetTable" label="表">
                                <el-select v-model="formData.targetTable" clearable filterable placeholder="请选择"
                                    @visible-change="getDataSourceTable($event, formData.targetDBId, 'target')"
                                    @change="tableChangeEvent($event, formData.targetDBId, 'target')">
                                    <el-option v-for="item in targetTablesList" :key="item.value" :label="item.label"
                                        :value="item.value" />
                                </el-select>
                                <!-- <el-button type="primary" link @click="createTableWork">生成建表作业</el-button> -->
                            </el-form-item>
                            <el-form-item prop="overMode" label="写入模式">
                                <el-select v-model="formData.overMode" clearable filterable placeholder="请选择" @change="pageChangeEvent">
                                    <el-option v-for="item in filteredOverModeList" :key="item.value" :label="item.label"
                                        :value="item.value" />
                                </el-select>
                            </el-form-item>
                        </el-form>
                    </el-card>
                </div>
                <data-sync-table ref="dataSyncTableRef" :formData="formData"></data-sync-table>
            </div>
        </LoadingPage>
        <!-- 数据同步日志部分  v-if="instanceId" -->
        <el-collapse v-if="!!instanceId" v-model="collapseActive" class="data-sync-log__collapse" ref="logCollapseRef">
            <el-collapse-item title="查看日志" :disabled="true" name="1">
                <template #title>
                    <el-tabs v-model="activeName" @tab-click="changeCollapseUp" @tab-change="tabChangeEvent">
                        <template v-for="tab in tabList" :key="tab.code">
                        <el-tab-pane v-if="!tab.hide" :label="tab.name" :name="tab.code" />
                        </template>
                    </el-tabs>
                    <span class="log__collapse">
                        <el-icon v-if="isCollapse" @click="changeCollapseDown"><ArrowDown /></el-icon>
                        <el-icon v-else @click="changeCollapseUp"><ArrowUp /></el-icon>
                    </span>
                </template>
                <div class="log-show log-show-datasync">
                    <component :is="currentTab" ref="containerInstanceRef" class="show-container" />
                </div>
            </el-collapse-item>
        </el-collapse>
        <!-- 数据预览 -->
        <table-detail ref="tableDetailRef"></table-detail>
        <!-- 配置 -->
        <config-detail ref="configDetailRef"></config-detail>
    </div>
</template>

<script lang="ts" setup>
import { ref, reactive, onMounted, defineProps, nextTick, markRaw, computed } from 'vue'
import { ElMessage, ElMessageBox, FormInstance, FormRules } from 'element-plus'
// import CodeMirror from 'vue-codemirror6'
import { sql } from '@codemirror/lang-sql'
import { DataSourceType, OverModeList } from './data.config.ts'
import { GetDatasourceList } from '@/services/datasource.service'
import { CreateTableWork, GetDataSourceTables, GetTableColumnsByTableId, SaveDataSync } from '@/services/data-sync.service'
import TableDetail from './table-detail/index.vue'
import DataSyncTable from './data-sync-table/index.vue'
import ConfigDetail from '../workflow-page/config-detail/index.vue'
import { DeleteWorkData, GetWorkItemConfig, PublishWorkData, RunWorkItemConfig, SaveWorkItemConfig, TerWorkItemConfig } from '@/services/workflow.service'
import PublishLog from '../work-item/publish-log.vue'
import RunningLog from '../work-item/running-log.vue'
import { Loading } from '@element-plus/icons-vue'
import LoadingPage from '@/components/loading/index.vue'

interface Option {
    label: string
    value: string
}

const props = defineProps<{
    workItemConfig: any
}>()

const emit = defineEmits(['back', 'locationNode'])

const changeStatus = ref(false)
const configDetailRef = ref()
const form = ref<FormInstance>()
const tableDetailRef = ref()
const dataSyncTableRef = ref()
const lang = ref<any>(sql())
const sourceList = ref<Option[]>([])
const targetList = ref<Option[]>([])
const sourceTablesList = ref<Option[]>([])
const targetTablesList = ref<Option[]>([])
const overModeList = ref<Option[]>(OverModeList)
const partKeyList = ref<Option[]>([])       // 分区键
const typeList = ref(DataSourceType);
const loading = ref<boolean>(false)
const networkError = ref<boolean>(false)

// 日志展示相关
const containerInstanceRef = ref(null)
const activeName = ref()
const currentTab = ref()
const instanceId = ref('')
const logCollapseRef = ref()
const collapseActive = ref('0')
const isCollapse = ref(false)
const tabList = reactive([
  {
    name: '提交日志',
    code: 'PublishLog',
    hide: false
  },
  {
    name: '运行日志',
    code: 'RunningLog',
    hide: false
  }
])

const formData = reactive({
    workId: '',     // 作业id
    sourceDBType: '',     // 来源数据源类型
    sourceDBId: '',       // 来源数据源
    sourceTable: '',      // 来源数据库表名
    queryCondition: '',   // 来源数据库查询条件
    partitionColumn: '',  // 分区键

    targetDBType: '',     // 目标数据库类型
    targetDBId: '',       // 目标数据源
    targetTable: '',      // 目标数据库表名
    overMode: '',         // 写入模式
})
const rules = reactive<FormRules>({
})
const btnLoadingConfig = reactive({
    runningLoading: false,
    reRunLoading: false,
    saveLoading: false,
    publishLoading: false,
    stopWorkFlowLoading: false,
    importLoading: false,
    exportLoading: false,
    stopLoading: false
})

// 日志tab切换
function tabChangeEvent(e: string) {
  const lookup = {
    PublishLog: PublishLog,
    RunningLog: RunningLog
  }
  activeName.value = e
  currentTab.value = markRaw(lookup[e])
  nextTick(() => {
    containerInstanceRef.value.initData(instanceId.value)
  })
}

// 保存数据
function saveData() {
    btnLoadingConfig.saveLoading = true
    SaveWorkItemConfig({
        workId: formData.workId,
        syncWorkConfig: {
            ...formData,
            sourceTableColumn: dataSyncTableRef.value.getSourceTableColumn(),
            targetTableColumn: dataSyncTableRef.value.getTargetTableColumn(),
            columnMap: dataSyncTableRef.value.getConnect()
        }
    }).then((res: any) => {
        changeStatus.value = false
        btnLoadingConfig.saveLoading = false

        getDate()
        ElMessage.success('保存成功')
    }).catch(err => {
        btnLoadingConfig.saveLoading = false
        console.error(err)
    })
}

const filteredOverModeList = computed(() => {
    if (formData.targetDBType === 'CLICKHOUSE') {
        return overModeList.value.filter(item => item.value === 'INTO')
    }
    return overModeList.value
})

function getDate() {
    loading.value = true
    networkError.value = networkError.value || false
    GetWorkItemConfig({
        workId: props.workItemConfig.id
    }).then((res: any) => {
        networkError.value = false
        if (res.data.syncWorkConfig) {
            formData.sourceDBType = res.data.syncWorkConfig.sourceDBType
            formData.sourceDBId = res.data.syncWorkConfig.sourceDBId
            formData.sourceTable = res.data.syncWorkConfig.sourceTable
            formData.queryCondition = res.data.syncWorkConfig.queryCondition
            formData.partitionColumn = res.data.syncWorkConfig.partitionColumn
            formData.targetDBType = res.data.syncWorkConfig.targetDBType
            formData.targetDBId = res.data.syncWorkConfig.targetDBId
            formData.targetTable = res.data.syncWorkConfig.targetTable
            formData.overMode = res.data.syncWorkConfig.overMode

            nextTick(() => {
                Promise.all([
                    getDataSource(true, formData.sourceDBType, 'source'),
                    getDataSource(true, formData.targetDBType, 'target'),
                    getDataSourceTable(true, formData.sourceDBId, 'source'),
                    getDataSourceTable(true, formData.targetDBId, 'target')
                ]).then(() => {
                    loading.value = false
                }).catch((err: any) => {
                    loading.value = false
                    console.error('请求失败', err)
                })

                dataSyncTableRef.value.initPageData(res.data.syncWorkConfig)
                changeStatus.value = false
            })
        } else {
            loading.value = false
        }
    }).catch(err => {
        loading.value = false
        networkError.value = false
        console.error(err)
    })
}
// 运行
function runWorkData() {
    if (changeStatus.value) {
        ElMessageBox.confirm('作业尚未保存，是否确定要运行作业？', '警告', {
        confirmButtonText: '确定',
        cancelButtonText: '取消',
        type: 'warning'
        }).then(() => {
            btnLoadingConfig.runningLoading = true
            // 运行自动切换到提交日志
            tabChangeEvent('PublishLog')

            RunWorkItemConfig({
                workId: props.workItemConfig.id
            }).then((res: any) => {
                instanceId.value = res.data.instanceId
                ElMessage.success(res.msg)
                nextTick(() => {
                    containerInstanceRef.value.initData(instanceId.value)
                })
                btnLoadingConfig.runningLoading = false
                nextTick(() => {
                    changeCollapseUp()
                })
            }).catch(() => {
                btnLoadingConfig.runningLoading = false
            })
        })
    } else {
        btnLoadingConfig.runningLoading = true
        // 运行自动切换到提交日志
        tabChangeEvent('PublishLog')

        RunWorkItemConfig({
            workId: props.workItemConfig.id
        }).then((res: any) => {
            instanceId.value = res.data.instanceId
            ElMessage.success(res.msg)
            nextTick(() => {
                containerInstanceRef.value.initData(instanceId.value)
            })
            btnLoadingConfig.runningLoading = false
            // initData(res.data.instanceId)
            nextTick(() => {
                changeCollapseUp()
            })
        }).catch(() => {
            btnLoadingConfig.runningLoading = false
        })
    }
}
// 终止
function terWorkData() {
  if (!instanceId.value) {
    ElMessage.warning('暂无可中止的作业')
    return
  }
  btnLoadingConfig.stopWorkFlowLoading = true
  TerWorkItemConfig({
    workId: props.workItemConfig.id,
    instanceId: instanceId.value
  }).then((res: any) => {
    btnLoadingConfig.stopWorkFlowLoading = false
    ElMessage.success(res.msg)
  }).catch(() => {
    btnLoadingConfig.stopWorkFlowLoading = false
  })
}

// 发布
function publishData() {
  btnLoadingConfig.publishLoading = true
  PublishWorkData({
    workId: props.workItemConfig.id
  }).then((res: any) => {
    ElMessage.success(res.msg)
    btnLoadingConfig.publishLoading = false
  })
  .catch((error: any) => {
    btnLoadingConfig.publishLoading = false
  })
}

// 下线
function stopData() {
  btnLoadingConfig.stopLoading = true
  DeleteWorkData({
    workId: props.workItemConfig.id
  }).then((res: any) => {
    ElMessage.success(res.msg)
    btnLoadingConfig.stopLoading = false
  })
  .catch((error: any) => {
    btnLoadingConfig.stopLoading = false
  })
}

// 获取数据源
function getDataSource(e: boolean, sourceType: string, type: string) {
    return new Promise((resolve, reject) => {
        if (e && sourceType) {
            let options = []
            GetDatasourceList({
                page: 0,
                pageSize: 10000,
                searchKeyWord: sourceType || ''
            }).then((res: any) => {
                options = res.data.content.map((item: any) => {
                    return {
                        label: item.name,
                        value: item.id
                    }
                })
                type === 'source' ? sourceList.value = options : targetList.value = options
                resolve()
            }).catch(err => {
                console.error(err)
                type === 'source' ? sourceList.value = [] : targetList.value = []
                reject(err)
            })
        } else {
            type === 'source' ? sourceList.value = [] : targetList.value = []
            resolve()
        }
    })
}

// 获取数据源表
function getDataSourceTable(e: boolean, dataSourceId: string, type: string) {
    return new Promise((resolve, reject) => {
        if (e && dataSourceId) {
            let options = []
            GetDataSourceTables({
                dataSourceId: dataSourceId,
                tablePattern: ""
            }).then((res: any) => {
                options = res.data.tables.map((item: any) => {
                    return {
                        label: item,
                        value: item
                    }
                })
                type === 'source' ? sourceTablesList.value = options : targetTablesList.value = options
                resolve()
            }).catch(err => {
                console.error(err)
                type === 'source' ? sourceTablesList.value = [] : targetTablesList.value = []
                reject(err)
            })
        } else {
            type === 'source' ? sourceTablesList.value = [] : targetTablesList.value = []
            resolve()
        }
    })
}

// 数据预览
function showTableDetail(): void {
    if (formData.sourceDBId && formData.sourceTable) {
        tableDetailRef.value.showModal({
            dataSourceId: formData.sourceDBId,
            tableName: formData.sourceTable
        })
    } else {
        ElMessage.warning('请选择数据源和表')
    }
}

// 生成建表作业
function createTableWork() {
    CreateTableWork({
        dataSourceId: formData.sourceDBId,
        tableName: formData.sourceTable
    }).then((res: any) => {
        ElMessage.success('操作成功')
    }).catch(err => {
        console.error(err)
    })
}

// 分区键
function getTableColumnData(e: boolean, dataSourceId: string, tableName: string) {
    if (e && dataSourceId && tableName) {
        GetTableColumnsByTableId({
            dataSourceId: dataSourceId,
            tableName: tableName
        }).then((res: any) => {
            partKeyList.value = (res.data.columns || []).map((column: any) => {
                return {
                    label: column.name,
                    value: column.name
                }
            })
        }).catch(err => {
            console.error(err)
        })
    }
}

function tableChangeEvent(e: string, dataSourceId: string, type: string) {
    changeStatus.value = true
    if (type === 'source') {
        formData.partitionColumn = ''
    }
    dataSyncTableRef.value.getTableColumnData({
        dataSourceId: dataSourceId,
        tableName: e
    }, type)
}

// 级联控制
function dbTypeChange(type: string) {
    changeStatus.value = true
    if (type === 'source') {
        formData.sourceDBId = ''
        formData.sourceTable = ''
    } else {
        formData.targetDBId = ''
        formData.targetTable = ''
    }
}
// 级联控制
function dbIdChange(type: string) {
    changeStatus.value = true
    if (type === 'source') {
        formData.sourceTable = ''
    } else {
        formData.targetTable = ''
    }
}

// 返回
function goBack() {
    if (changeStatus.value) {
        ElMessageBox.confirm('作业尚未保存，是否确定要返回吗？', '警告', {
        confirmButtonText: '确定',
        cancelButtonText: '取消',
        type: 'warning'
        }).then(() => {
        emit('back', props.workItemConfig.id)
        })
    } else {
        emit('back', props.workItemConfig.id)
    }
}
function locationNode() {
    if (changeStatus.value) {
        ElMessageBox.confirm('作业尚未保存，是否确定要返回吗？', '警告', {
        confirmButtonText: '确定',
        cancelButtonText: '取消',
        type: 'warning'
        }).then(() => {
        emit('locationNode', props.workItemConfig.id)
        })
    } else {
        emit('locationNode', props.workItemConfig.id)
    }
}

// 配置打开
function setConfigData() {
    configDetailRef.value.showModal(props.workItemConfig)
}

function changeCollapseDown() {
    logCollapseRef.value.setActiveNames('0')
    isCollapse.value = false
}
function changeCollapseUp(e: any) {
    if (e && e.paneName === activeName.value && isCollapse.value) {
        changeCollapseDown()
    } else {
        logCollapseRef.value.setActiveNames('1')
        isCollapse.value = true
    }
}
function pageChangeEvent() {
    changeStatus.value = true
}

onMounted(() => {
    formData.workId = props.workItemConfig.id
    getDate()
    activeName.value = 'PublishLog'
    currentTab.value = markRaw(PublishLog)
})
</script>

<style lang="scss">
.data-sync-page {
    position: relative;
    padding-top: 50px;
    background-color: #ffffff;
    width: 100%;
    // border-left: 1px solid var(--el-border-color);

    .data-sync__option-container {
        height: 50px;
        display: flex;
        align-items: center;
        color: getCssVar('color', 'primary', 'light-5');
        position: absolute;
        top: 0;
        left: 0;
        width: 100%;
        padding-left: 20px;
        z-index: 10;
        border-bottom: 1px solid getCssVar('border-color');

        .btn-box {
            font-size: getCssVar('font-size', 'extra-small');
            display: flex;
            cursor: pointer;
            width: 48px;
            margin-right: 8px;

            &.btn-box__4 {
                width: 70px;
            }

            .btn-text {
                margin-left: 4px;
            }

            &:hover {
                color: getCssVar('color', 'primary');
            }
        }
    }

    .data-sync {
        width: 100%;
        padding: 20px;
        box-sizing: border-box;
        overflow: auto;
        height: calc(100vh - 100px);
        position: relative;

        &.data-sync__log {
            padding-bottom: 70px;
        }

        .data-sync-top {
            display: flex;
            width: 100%;

            .vue-codemirror {
                height: 100px;
                width: 100%;

                .cm-editor {
                    height: 100%;
                    outline: none;
                    border: 1px solid #dcdfe6;
                }

                .cm-gutters {
                    font-size: 12px;
                    font-family: v-sans, system-ui, -apple-system, BlinkMacSystemFont, "Segoe UI", sans-serif, "Apple Color Emoji", "Segoe UI Emoji", "Segoe UI Symbol";
                }

                .cm-content {
                    font-size: 12px;
                    font-family: v-sans, system-ui, -apple-system, BlinkMacSystemFont, "Segoe UI", sans-serif, "Apple Color Emoji", "Segoe UI Emoji", "Segoe UI Symbol";
                }

                .cm-tooltip-autocomplete {

                    // display: none !important;
                    ul {
                        li {
                            height: 40px;
                            display: flex;
                            align-items: center;
                            font-size: 12px;
                            background-color: #ffffff;
                            font-family: v-sans, system-ui, -apple-system, BlinkMacSystemFont, "Segoe UI", sans-serif, "Apple Color Emoji", "Segoe UI Emoji", "Segoe UI Symbol";
                        }

                        li[aria-selected] {
                            background: #409EFF;
                        }

                        .cm-completionIcon {
                            margin-right: -4px;
                            opacity: 0;
                        }
                    }
                }
            }

            .el-card {
                width: 100%;

                &+.el-card {
                    margin-left: 12px;
                }

                .el-card__header {
                    padding: 0;
                    border: 0;

                    .card-header {
                        display: flex;
                        align-items: center;
                        justify-content: center;
                        height: 32px;
                        font-size: 14px;
                    }
                }

                .el-card__body {
                    .el-form {
                        .el-form-item {
                            position: relative;
                            .tooltip-msg {
                                position: absolute;
                                top: 7px;
                                color: getCssVar('color', 'info');
                                font-size: 16px;
                            }
                            .el-form-item__label {
                                position: relative;

                                &::before {
                                    position: absolute;
                                    left: -8px;
                                }
                            }

                            .el-form-item__content {
                                flex-wrap: nowrap;
                                justify-content: flex-end;
                            }
                        }
                    }
                }
            }
        }

        .select-link-type {
            height: 44px;
            display: flex;
            align-items: center;
            font-size: 12px;
            width: 100%;

            .el-select {
                margin-left: 20px;
            }
        }

    }
    .data-sync-log__collapse {
        position: absolute;
        left: 0;
        right: 0;
        bottom: 0;
        z-index: 100;

        .el-collapse-item__header {
            // padding-left: 20px;
            cursor: default;
        }
        .el-collapse-item__arrow {
            display: none;
        }
        .el-collapse-item__content {
            padding-bottom: 14px;
        }

        .log__collapse {
            position: absolute;
            right: 20px;
            cursor: pointer;
        }

        .el-tabs {
            width: 100%;
            // padding: 0 20px;
            height: 40px;
            box-sizing: border-box;
            .el-tabs__item {
                font-size: getCssVar('font-size', 'extra-small');
            }

            .el-tabs__nav-scroll {
                padding-left: 20px;
                box-sizing: border-box;
            }

            .el-tabs__content {
                height: 0;
            }

            .el-tabs__nav-scroll {
                border-bottom: 1px solid getCssVar('border-color');
            }
        }
        .log-show {
            padding: 0 20px;
            box-sizing: border-box;
            &.log-show-datasync {
                .zqy-download-log {
                    right: 40px;
                    top: 12px;
                }
            }

            pre {
                width: 100px;
            }

            .show-container {
                height: calc(100vh - 368px);
                overflow: auto;
            }

            .empty-page {
                height: 80%;
            }
        }
    }
}
</style>
<|MERGE_RESOLUTION|>--- conflicted
+++ resolved
@@ -1,899 +1,895 @@
-<template>
-    <div class="data-sync-page">
-        <div class="data-sync__option-container">
-            <div class="btn-box" @click="goBack">
-                <el-icon>
-                    <RefreshLeft />
-                </el-icon>
-                <span class="btn-text">返回</span>
-            </div>
-            <div class="btn-box" @click="saveData">
-                <el-icon v-if="!btnLoadingConfig.saveLoading">
-                    <Finished />
-                </el-icon>
-                <el-icon v-else class="is-loading">
-                    <Loading />
-                </el-icon>
-                <span class="btn-text">保存</span>
-            </div>
-            <div class="btn-box" @click="runWorkData">
-                <el-icon v-if="!btnLoadingConfig.runningLoading">
-                    <VideoPlay />
-                </el-icon>
-                <el-icon v-else class="is-loading">
-                    <Loading />
-                </el-icon>
-                <span class="btn-text">运行</span>
-            </div>
-            <div class="btn-box" @click="terWorkData">
-                <el-icon v-if="!btnLoadingConfig.stopWorkFlowLoading">
-                    <Close />
-                </el-icon>
-                <el-icon v-else class="is-loading">
-                    <Loading />
-                </el-icon>
-                <span class="btn-text">中止</span>
-            </div>
-            <div class="btn-box" @click="setConfigData">
-                <el-icon>
-                    <Setting />
-                </el-icon>
-                <span class="btn-text">配置</span>
-            </div>
-            <!-- <div class="btn-box" @click="publishData">
-              <el-icon v-if="!btnLoadingConfig.publishLoading">
-                <Promotion />
-              </el-icon>
-              <el-icon v-else class="is-loading">
-                <Loading />
-              </el-icon>
-              <span class="btn-text">发布</span>
-            </div>
-            <div class="btn-box" @click="stopData">
-              <el-icon v-if="!btnLoadingConfig.stopLoading">
-                <Failed />
-              </el-icon>
-              <el-icon v-else class="is-loading">
-                <Loading />
-              </el-icon>
-              <span class="btn-text">下线</span>
-            </div> -->
-            <div class="btn-box" @click="locationNode">
-                <el-icon>
-                    <Position />
-                </el-icon>
-                <span class="btn-text">定位</span>
-            </div>
-        </div>
-        <LoadingPage
-            :visible="loading"
-            :network-error="networkError"
-            @loading-refresh="getDate"
-        >
-            <div class="data-sync" :class="{ 'data-sync__log': !!instanceId }" id="data-sync">
-                <div class="data-sync-top">
-                    <el-card class="box-card">
-                        <template #header>
-                            <div class="card-header">
-                                <span>数据来源</span>
-                            </div>
-                        </template>
-                        <el-form ref="form" label-position="left" label-width="70px" :model="formData" :rules="rules">
-                            <el-form-item prop="sourceDBType" label="类型">
-                                <el-select v-model="formData.sourceDBType" clearable filterable placeholder="请选择"
-                                    @change="dbTypeChange('source')">
-                                    <el-option v-for="item in typeList" :key="item.value" :label="item.label"
-                                        :value="item.value" />
-                                </el-select>
-                            </el-form-item>
-                            <el-form-item prop="sourceDBId" label="数据源">
-                                <el-tooltip content="数据源网速直接影响同步速度,推荐使用内网ip" placement="top">
-                                    <el-icon style="left: -30px" class="tooltip-msg"><QuestionFilled /></el-icon>
-                                </el-tooltip>
-                                <el-select v-model="formData.sourceDBId" clearable filterable placeholder="请选择"
-                                    @visible-change="getDataSource($event, formData.sourceDBType, 'source')"
-                                    @change="dbIdChange('source')">
-                                    <el-option v-for="item in sourceList" :key="item.value" :label="item.label"
-                                        :value="item.value" />
-                                </el-select>
-                            </el-form-item>
-                            <el-form-item prop="sourceTable" label="表">
-                                <el-select v-model="formData.sourceTable" clearable filterable placeholder="请选择"
-                                    @visible-change="getDataSourceTable($event, formData.sourceDBId, 'source')"
-                                    @change="tableChangeEvent($event, formData.sourceDBId, 'source')">
-                                    <el-option v-for="item in sourceTablesList" :key="item.value" :label="item.label"
-                                        :value="item.value" />
-                                </el-select>
-                                <el-button type="primary" link @click="showTableDetail">数据预览</el-button>
-                            </el-form-item>
-                            <el-form-item label="分区键">
-                                <el-select v-model="formData.partitionColumn" clearable filterable placeholder="请选择"
-                                    @visible-change="getTableColumnData($event, formData.sourceDBId, formData.sourceTable)"
-                                    @change="pageChangeEvent">
-                                    <el-option v-for="item in partKeyList" :key="item.value" :label="item.label"
-                                        :value="item.value" />
-                                </el-select>
-                            </el-form-item>
-                            <el-form-item prop="queryCondition" label="过滤条件">
-<<<<<<< HEAD
-                                <el-tooltip content="" placement="top">
-=======
-                                 <el-tooltip content="例如：age > 12 and username = 'zhangsan'，不需要填写where" placement="top">
->>>>>>> 28432903
-                                    <el-icon style="left: -20px" class="tooltip-msg"><QuestionFilled /></el-icon>
-                                </el-tooltip>
-                                <code-mirror v-model="formData.queryCondition" basic :lang="lang" @change="pageChangeEvent" />
-                            </el-form-item>
-                        </el-form>
-                    </el-card>
-                    <el-card class="box-card">
-                        <template #header>
-                            <div class="card-header">
-                                <span>数据去向</span>
-                            </div>
-                        </template>
-                        <el-form ref="form" label-position="left" label-width="70px" :model="formData" :rules="rules">
-                            <el-form-item prop="targetDBType" label="类型">
-                                <el-select v-model="formData.targetDBType" clearable filterable placeholder="请选择"
-                                    @change="dbTypeChange('target')">
-                                    <el-option v-for="item in typeList" :key="item.value" :label="item.label"
-                                        :value="item.value" />
-                                </el-select>
-                            </el-form-item>
-                            <el-form-item prop="targetDBId" label="数据源">
-                                <el-select v-model="formData.targetDBId" clearable filterable placeholder="请选择"
-                                    @visible-change="getDataSource($event, formData.targetDBType, 'target')"
-                                    @change="dbIdChange('target')">
-                                    <el-option v-for="item in targetList" :key="item.value" :label="item.label"
-                                        :value="item.value" />
-                                </el-select>
-                            </el-form-item>
-                            <el-form-item prop="targetTable" label="表">
-                                <el-select v-model="formData.targetTable" clearable filterable placeholder="请选择"
-                                    @visible-change="getDataSourceTable($event, formData.targetDBId, 'target')"
-                                    @change="tableChangeEvent($event, formData.targetDBId, 'target')">
-                                    <el-option v-for="item in targetTablesList" :key="item.value" :label="item.label"
-                                        :value="item.value" />
-                                </el-select>
-                                <!-- <el-button type="primary" link @click="createTableWork">生成建表作业</el-button> -->
-                            </el-form-item>
-                            <el-form-item prop="overMode" label="写入模式">
-                                <el-select v-model="formData.overMode" clearable filterable placeholder="请选择" @change="pageChangeEvent">
-                                    <el-option v-for="item in filteredOverModeList" :key="item.value" :label="item.label"
-                                        :value="item.value" />
-                                </el-select>
-                            </el-form-item>
-                        </el-form>
-                    </el-card>
-                </div>
-                <data-sync-table ref="dataSyncTableRef" :formData="formData"></data-sync-table>
-            </div>
-        </LoadingPage>
-        <!-- 数据同步日志部分  v-if="instanceId" -->
-        <el-collapse v-if="!!instanceId" v-model="collapseActive" class="data-sync-log__collapse" ref="logCollapseRef">
-            <el-collapse-item title="查看日志" :disabled="true" name="1">
-                <template #title>
-                    <el-tabs v-model="activeName" @tab-click="changeCollapseUp" @tab-change="tabChangeEvent">
-                        <template v-for="tab in tabList" :key="tab.code">
-                        <el-tab-pane v-if="!tab.hide" :label="tab.name" :name="tab.code" />
-                        </template>
-                    </el-tabs>
-                    <span class="log__collapse">
-                        <el-icon v-if="isCollapse" @click="changeCollapseDown"><ArrowDown /></el-icon>
-                        <el-icon v-else @click="changeCollapseUp"><ArrowUp /></el-icon>
-                    </span>
-                </template>
-                <div class="log-show log-show-datasync">
-                    <component :is="currentTab" ref="containerInstanceRef" class="show-container" />
-                </div>
-            </el-collapse-item>
-        </el-collapse>
-        <!-- 数据预览 -->
-        <table-detail ref="tableDetailRef"></table-detail>
-        <!-- 配置 -->
-        <config-detail ref="configDetailRef"></config-detail>
-    </div>
-</template>
-
-<script lang="ts" setup>
-import { ref, reactive, onMounted, defineProps, nextTick, markRaw, computed } from 'vue'
-import { ElMessage, ElMessageBox, FormInstance, FormRules } from 'element-plus'
-// import CodeMirror from 'vue-codemirror6'
-import { sql } from '@codemirror/lang-sql'
-import { DataSourceType, OverModeList } from './data.config.ts'
-import { GetDatasourceList } from '@/services/datasource.service'
-import { CreateTableWork, GetDataSourceTables, GetTableColumnsByTableId, SaveDataSync } from '@/services/data-sync.service'
-import TableDetail from './table-detail/index.vue'
-import DataSyncTable from './data-sync-table/index.vue'
-import ConfigDetail from '../workflow-page/config-detail/index.vue'
-import { DeleteWorkData, GetWorkItemConfig, PublishWorkData, RunWorkItemConfig, SaveWorkItemConfig, TerWorkItemConfig } from '@/services/workflow.service'
-import PublishLog from '../work-item/publish-log.vue'
-import RunningLog from '../work-item/running-log.vue'
-import { Loading } from '@element-plus/icons-vue'
-import LoadingPage from '@/components/loading/index.vue'
-
-interface Option {
-    label: string
-    value: string
-}
-
-const props = defineProps<{
-    workItemConfig: any
-}>()
-
-const emit = defineEmits(['back', 'locationNode'])
-
-const changeStatus = ref(false)
-const configDetailRef = ref()
-const form = ref<FormInstance>()
-const tableDetailRef = ref()
-const dataSyncTableRef = ref()
-const lang = ref<any>(sql())
-const sourceList = ref<Option[]>([])
-const targetList = ref<Option[]>([])
-const sourceTablesList = ref<Option[]>([])
-const targetTablesList = ref<Option[]>([])
-const overModeList = ref<Option[]>(OverModeList)
-const partKeyList = ref<Option[]>([])       // 分区键
-const typeList = ref(DataSourceType);
-const loading = ref<boolean>(false)
-const networkError = ref<boolean>(false)
-
-// 日志展示相关
-const containerInstanceRef = ref(null)
-const activeName = ref()
-const currentTab = ref()
-const instanceId = ref('')
-const logCollapseRef = ref()
-const collapseActive = ref('0')
-const isCollapse = ref(false)
-const tabList = reactive([
-  {
-    name: '提交日志',
-    code: 'PublishLog',
-    hide: false
-  },
-  {
-    name: '运行日志',
-    code: 'RunningLog',
-    hide: false
-  }
-])
-
-const formData = reactive({
-    workId: '',     // 作业id
-    sourceDBType: '',     // 来源数据源类型
-    sourceDBId: '',       // 来源数据源
-    sourceTable: '',      // 来源数据库表名
-    queryCondition: '',   // 来源数据库查询条件
-    partitionColumn: '',  // 分区键
-
-    targetDBType: '',     // 目标数据库类型
-    targetDBId: '',       // 目标数据源
-    targetTable: '',      // 目标数据库表名
-    overMode: '',         // 写入模式
-})
-const rules = reactive<FormRules>({
-})
-const btnLoadingConfig = reactive({
-    runningLoading: false,
-    reRunLoading: false,
-    saveLoading: false,
-    publishLoading: false,
-    stopWorkFlowLoading: false,
-    importLoading: false,
-    exportLoading: false,
-    stopLoading: false
-})
-
-// 日志tab切换
-function tabChangeEvent(e: string) {
-  const lookup = {
-    PublishLog: PublishLog,
-    RunningLog: RunningLog
-  }
-  activeName.value = e
-  currentTab.value = markRaw(lookup[e])
-  nextTick(() => {
-    containerInstanceRef.value.initData(instanceId.value)
-  })
-}
-
-// 保存数据
-function saveData() {
-    btnLoadingConfig.saveLoading = true
-    SaveWorkItemConfig({
-        workId: formData.workId,
-        syncWorkConfig: {
-            ...formData,
-            sourceTableColumn: dataSyncTableRef.value.getSourceTableColumn(),
-            targetTableColumn: dataSyncTableRef.value.getTargetTableColumn(),
-            columnMap: dataSyncTableRef.value.getConnect()
-        }
-    }).then((res: any) => {
-        changeStatus.value = false
-        btnLoadingConfig.saveLoading = false
-
-        getDate()
-        ElMessage.success('保存成功')
-    }).catch(err => {
-        btnLoadingConfig.saveLoading = false
-        console.error(err)
-    })
-}
-
-const filteredOverModeList = computed(() => {
-    if (formData.targetDBType === 'CLICKHOUSE') {
-        return overModeList.value.filter(item => item.value === 'INTO')
-    }
-    return overModeList.value
-})
-
-function getDate() {
-    loading.value = true
-    networkError.value = networkError.value || false
-    GetWorkItemConfig({
-        workId: props.workItemConfig.id
-    }).then((res: any) => {
-        networkError.value = false
-        if (res.data.syncWorkConfig) {
-            formData.sourceDBType = res.data.syncWorkConfig.sourceDBType
-            formData.sourceDBId = res.data.syncWorkConfig.sourceDBId
-            formData.sourceTable = res.data.syncWorkConfig.sourceTable
-            formData.queryCondition = res.data.syncWorkConfig.queryCondition
-            formData.partitionColumn = res.data.syncWorkConfig.partitionColumn
-            formData.targetDBType = res.data.syncWorkConfig.targetDBType
-            formData.targetDBId = res.data.syncWorkConfig.targetDBId
-            formData.targetTable = res.data.syncWorkConfig.targetTable
-            formData.overMode = res.data.syncWorkConfig.overMode
-
-            nextTick(() => {
-                Promise.all([
-                    getDataSource(true, formData.sourceDBType, 'source'),
-                    getDataSource(true, formData.targetDBType, 'target'),
-                    getDataSourceTable(true, formData.sourceDBId, 'source'),
-                    getDataSourceTable(true, formData.targetDBId, 'target')
-                ]).then(() => {
-                    loading.value = false
-                }).catch((err: any) => {
-                    loading.value = false
-                    console.error('请求失败', err)
-                })
-
-                dataSyncTableRef.value.initPageData(res.data.syncWorkConfig)
-                changeStatus.value = false
-            })
-        } else {
-            loading.value = false
-        }
-    }).catch(err => {
-        loading.value = false
-        networkError.value = false
-        console.error(err)
-    })
-}
-// 运行
-function runWorkData() {
-    if (changeStatus.value) {
-        ElMessageBox.confirm('作业尚未保存，是否确定要运行作业？', '警告', {
-        confirmButtonText: '确定',
-        cancelButtonText: '取消',
-        type: 'warning'
-        }).then(() => {
-            btnLoadingConfig.runningLoading = true
-            // 运行自动切换到提交日志
-            tabChangeEvent('PublishLog')
-
-            RunWorkItemConfig({
-                workId: props.workItemConfig.id
-            }).then((res: any) => {
-                instanceId.value = res.data.instanceId
-                ElMessage.success(res.msg)
-                nextTick(() => {
-                    containerInstanceRef.value.initData(instanceId.value)
-                })
-                btnLoadingConfig.runningLoading = false
-                nextTick(() => {
-                    changeCollapseUp()
-                })
-            }).catch(() => {
-                btnLoadingConfig.runningLoading = false
-            })
-        })
-    } else {
-        btnLoadingConfig.runningLoading = true
-        // 运行自动切换到提交日志
-        tabChangeEvent('PublishLog')
-
-        RunWorkItemConfig({
-            workId: props.workItemConfig.id
-        }).then((res: any) => {
-            instanceId.value = res.data.instanceId
-            ElMessage.success(res.msg)
-            nextTick(() => {
-                containerInstanceRef.value.initData(instanceId.value)
-            })
-            btnLoadingConfig.runningLoading = false
-            // initData(res.data.instanceId)
-            nextTick(() => {
-                changeCollapseUp()
-            })
-        }).catch(() => {
-            btnLoadingConfig.runningLoading = false
-        })
-    }
-}
-// 终止
-function terWorkData() {
-  if (!instanceId.value) {
-    ElMessage.warning('暂无可中止的作业')
-    return
-  }
-  btnLoadingConfig.stopWorkFlowLoading = true
-  TerWorkItemConfig({
-    workId: props.workItemConfig.id,
-    instanceId: instanceId.value
-  }).then((res: any) => {
-    btnLoadingConfig.stopWorkFlowLoading = false
-    ElMessage.success(res.msg)
-  }).catch(() => {
-    btnLoadingConfig.stopWorkFlowLoading = false
-  })
-}
-
-// 发布
-function publishData() {
-  btnLoadingConfig.publishLoading = true
-  PublishWorkData({
-    workId: props.workItemConfig.id
-  }).then((res: any) => {
-    ElMessage.success(res.msg)
-    btnLoadingConfig.publishLoading = false
-  })
-  .catch((error: any) => {
-    btnLoadingConfig.publishLoading = false
-  })
-}
-
-// 下线
-function stopData() {
-  btnLoadingConfig.stopLoading = true
-  DeleteWorkData({
-    workId: props.workItemConfig.id
-  }).then((res: any) => {
-    ElMessage.success(res.msg)
-    btnLoadingConfig.stopLoading = false
-  })
-  .catch((error: any) => {
-    btnLoadingConfig.stopLoading = false
-  })
-}
-
-// 获取数据源
-function getDataSource(e: boolean, sourceType: string, type: string) {
-    return new Promise((resolve, reject) => {
-        if (e && sourceType) {
-            let options = []
-            GetDatasourceList({
-                page: 0,
-                pageSize: 10000,
-                searchKeyWord: sourceType || ''
-            }).then((res: any) => {
-                options = res.data.content.map((item: any) => {
-                    return {
-                        label: item.name,
-                        value: item.id
-                    }
-                })
-                type === 'source' ? sourceList.value = options : targetList.value = options
-                resolve()
-            }).catch(err => {
-                console.error(err)
-                type === 'source' ? sourceList.value = [] : targetList.value = []
-                reject(err)
-            })
-        } else {
-            type === 'source' ? sourceList.value = [] : targetList.value = []
-            resolve()
-        }
-    })
-}
-
-// 获取数据源表
-function getDataSourceTable(e: boolean, dataSourceId: string, type: string) {
-    return new Promise((resolve, reject) => {
-        if (e && dataSourceId) {
-            let options = []
-            GetDataSourceTables({
-                dataSourceId: dataSourceId,
-                tablePattern: ""
-            }).then((res: any) => {
-                options = res.data.tables.map((item: any) => {
-                    return {
-                        label: item,
-                        value: item
-                    }
-                })
-                type === 'source' ? sourceTablesList.value = options : targetTablesList.value = options
-                resolve()
-            }).catch(err => {
-                console.error(err)
-                type === 'source' ? sourceTablesList.value = [] : targetTablesList.value = []
-                reject(err)
-            })
-        } else {
-            type === 'source' ? sourceTablesList.value = [] : targetTablesList.value = []
-            resolve()
-        }
-    })
-}
-
-// 数据预览
-function showTableDetail(): void {
-    if (formData.sourceDBId && formData.sourceTable) {
-        tableDetailRef.value.showModal({
-            dataSourceId: formData.sourceDBId,
-            tableName: formData.sourceTable
-        })
-    } else {
-        ElMessage.warning('请选择数据源和表')
-    }
-}
-
-// 生成建表作业
-function createTableWork() {
-    CreateTableWork({
-        dataSourceId: formData.sourceDBId,
-        tableName: formData.sourceTable
-    }).then((res: any) => {
-        ElMessage.success('操作成功')
-    }).catch(err => {
-        console.error(err)
-    })
-}
-
-// 分区键
-function getTableColumnData(e: boolean, dataSourceId: string, tableName: string) {
-    if (e && dataSourceId && tableName) {
-        GetTableColumnsByTableId({
-            dataSourceId: dataSourceId,
-            tableName: tableName
-        }).then((res: any) => {
-            partKeyList.value = (res.data.columns || []).map((column: any) => {
-                return {
-                    label: column.name,
-                    value: column.name
-                }
-            })
-        }).catch(err => {
-            console.error(err)
-        })
-    }
-}
-
-function tableChangeEvent(e: string, dataSourceId: string, type: string) {
-    changeStatus.value = true
-    if (type === 'source') {
-        formData.partitionColumn = ''
-    }
-    dataSyncTableRef.value.getTableColumnData({
-        dataSourceId: dataSourceId,
-        tableName: e
-    }, type)
-}
-
-// 级联控制
-function dbTypeChange(type: string) {
-    changeStatus.value = true
-    if (type === 'source') {
-        formData.sourceDBId = ''
-        formData.sourceTable = ''
-    } else {
-        formData.targetDBId = ''
-        formData.targetTable = ''
-    }
-}
-// 级联控制
-function dbIdChange(type: string) {
-    changeStatus.value = true
-    if (type === 'source') {
-        formData.sourceTable = ''
-    } else {
-        formData.targetTable = ''
-    }
-}
-
-// 返回
-function goBack() {
-    if (changeStatus.value) {
-        ElMessageBox.confirm('作业尚未保存，是否确定要返回吗？', '警告', {
-        confirmButtonText: '确定',
-        cancelButtonText: '取消',
-        type: 'warning'
-        }).then(() => {
-        emit('back', props.workItemConfig.id)
-        })
-    } else {
-        emit('back', props.workItemConfig.id)
-    }
-}
-function locationNode() {
-    if (changeStatus.value) {
-        ElMessageBox.confirm('作业尚未保存，是否确定要返回吗？', '警告', {
-        confirmButtonText: '确定',
-        cancelButtonText: '取消',
-        type: 'warning'
-        }).then(() => {
-        emit('locationNode', props.workItemConfig.id)
-        })
-    } else {
-        emit('locationNode', props.workItemConfig.id)
-    }
-}
-
-// 配置打开
-function setConfigData() {
-    configDetailRef.value.showModal(props.workItemConfig)
-}
-
-function changeCollapseDown() {
-    logCollapseRef.value.setActiveNames('0')
-    isCollapse.value = false
-}
-function changeCollapseUp(e: any) {
-    if (e && e.paneName === activeName.value && isCollapse.value) {
-        changeCollapseDown()
-    } else {
-        logCollapseRef.value.setActiveNames('1')
-        isCollapse.value = true
-    }
-}
-function pageChangeEvent() {
-    changeStatus.value = true
-}
-
-onMounted(() => {
-    formData.workId = props.workItemConfig.id
-    getDate()
-    activeName.value = 'PublishLog'
-    currentTab.value = markRaw(PublishLog)
-})
-</script>
-
-<style lang="scss">
-.data-sync-page {
-    position: relative;
-    padding-top: 50px;
-    background-color: #ffffff;
-    width: 100%;
-    // border-left: 1px solid var(--el-border-color);
-
-    .data-sync__option-container {
-        height: 50px;
-        display: flex;
-        align-items: center;
-        color: getCssVar('color', 'primary', 'light-5');
-        position: absolute;
-        top: 0;
-        left: 0;
-        width: 100%;
-        padding-left: 20px;
-        z-index: 10;
-        border-bottom: 1px solid getCssVar('border-color');
-
-        .btn-box {
-            font-size: getCssVar('font-size', 'extra-small');
-            display: flex;
-            cursor: pointer;
-            width: 48px;
-            margin-right: 8px;
-
-            &.btn-box__4 {
-                width: 70px;
-            }
-
-            .btn-text {
-                margin-left: 4px;
-            }
-
-            &:hover {
-                color: getCssVar('color', 'primary');
-            }
-        }
-    }
-
-    .data-sync {
-        width: 100%;
-        padding: 20px;
-        box-sizing: border-box;
-        overflow: auto;
-        height: calc(100vh - 100px);
-        position: relative;
-
-        &.data-sync__log {
-            padding-bottom: 70px;
-        }
-
-        .data-sync-top {
-            display: flex;
-            width: 100%;
-
-            .vue-codemirror {
-                height: 100px;
-                width: 100%;
-
-                .cm-editor {
-                    height: 100%;
-                    outline: none;
-                    border: 1px solid #dcdfe6;
-                }
-
-                .cm-gutters {
-                    font-size: 12px;
-                    font-family: v-sans, system-ui, -apple-system, BlinkMacSystemFont, "Segoe UI", sans-serif, "Apple Color Emoji", "Segoe UI Emoji", "Segoe UI Symbol";
-                }
-
-                .cm-content {
-                    font-size: 12px;
-                    font-family: v-sans, system-ui, -apple-system, BlinkMacSystemFont, "Segoe UI", sans-serif, "Apple Color Emoji", "Segoe UI Emoji", "Segoe UI Symbol";
-                }
-
-                .cm-tooltip-autocomplete {
-
-                    // display: none !important;
-                    ul {
-                        li {
-                            height: 40px;
-                            display: flex;
-                            align-items: center;
-                            font-size: 12px;
-                            background-color: #ffffff;
-                            font-family: v-sans, system-ui, -apple-system, BlinkMacSystemFont, "Segoe UI", sans-serif, "Apple Color Emoji", "Segoe UI Emoji", "Segoe UI Symbol";
-                        }
-
-                        li[aria-selected] {
-                            background: #409EFF;
-                        }
-
-                        .cm-completionIcon {
-                            margin-right: -4px;
-                            opacity: 0;
-                        }
-                    }
-                }
-            }
-
-            .el-card {
-                width: 100%;
-
-                &+.el-card {
-                    margin-left: 12px;
-                }
-
-                .el-card__header {
-                    padding: 0;
-                    border: 0;
-
-                    .card-header {
-                        display: flex;
-                        align-items: center;
-                        justify-content: center;
-                        height: 32px;
-                        font-size: 14px;
-                    }
-                }
-
-                .el-card__body {
-                    .el-form {
-                        .el-form-item {
-                            position: relative;
-                            .tooltip-msg {
-                                position: absolute;
-                                top: 7px;
-                                color: getCssVar('color', 'info');
-                                font-size: 16px;
-                            }
-                            .el-form-item__label {
-                                position: relative;
-
-                                &::before {
-                                    position: absolute;
-                                    left: -8px;
-                                }
-                            }
-
-                            .el-form-item__content {
-                                flex-wrap: nowrap;
-                                justify-content: flex-end;
-                            }
-                        }
-                    }
-                }
-            }
-        }
-
-        .select-link-type {
-            height: 44px;
-            display: flex;
-            align-items: center;
-            font-size: 12px;
-            width: 100%;
-
-            .el-select {
-                margin-left: 20px;
-            }
-        }
-
-    }
-    .data-sync-log__collapse {
-        position: absolute;
-        left: 0;
-        right: 0;
-        bottom: 0;
-        z-index: 100;
-
-        .el-collapse-item__header {
-            // padding-left: 20px;
-            cursor: default;
-        }
-        .el-collapse-item__arrow {
-            display: none;
-        }
-        .el-collapse-item__content {
-            padding-bottom: 14px;
-        }
-
-        .log__collapse {
-            position: absolute;
-            right: 20px;
-            cursor: pointer;
-        }
-
-        .el-tabs {
-            width: 100%;
-            // padding: 0 20px;
-            height: 40px;
-            box-sizing: border-box;
-            .el-tabs__item {
-                font-size: getCssVar('font-size', 'extra-small');
-            }
-
-            .el-tabs__nav-scroll {
-                padding-left: 20px;
-                box-sizing: border-box;
-            }
-
-            .el-tabs__content {
-                height: 0;
-            }
-
-            .el-tabs__nav-scroll {
-                border-bottom: 1px solid getCssVar('border-color');
-            }
-        }
-        .log-show {
-            padding: 0 20px;
-            box-sizing: border-box;
-            &.log-show-datasync {
-                .zqy-download-log {
-                    right: 40px;
-                    top: 12px;
-                }
-            }
-
-            pre {
-                width: 100px;
-            }
-
-            .show-container {
-                height: calc(100vh - 368px);
-                overflow: auto;
-            }
-
-            .empty-page {
-                height: 80%;
-            }
-        }
-    }
-}
-</style>
+<template>
+    <div class="data-sync-page">
+        <div class="data-sync__option-container">
+            <div class="btn-box" @click="goBack">
+                <el-icon>
+                    <RefreshLeft />
+                </el-icon>
+                <span class="btn-text">返回</span>
+            </div>
+            <div class="btn-box" @click="saveData">
+                <el-icon v-if="!btnLoadingConfig.saveLoading">
+                    <Finished />
+                </el-icon>
+                <el-icon v-else class="is-loading">
+                    <Loading />
+                </el-icon>
+                <span class="btn-text">保存</span>
+            </div>
+            <div class="btn-box" @click="runWorkData">
+                <el-icon v-if="!btnLoadingConfig.runningLoading">
+                    <VideoPlay />
+                </el-icon>
+                <el-icon v-else class="is-loading">
+                    <Loading />
+                </el-icon>
+                <span class="btn-text">运行</span>
+            </div>
+            <div class="btn-box" @click="terWorkData">
+                <el-icon v-if="!btnLoadingConfig.stopWorkFlowLoading">
+                    <Close />
+                </el-icon>
+                <el-icon v-else class="is-loading">
+                    <Loading />
+                </el-icon>
+                <span class="btn-text">中止</span>
+            </div>
+            <div class="btn-box" @click="setConfigData">
+                <el-icon>
+                    <Setting />
+                </el-icon>
+                <span class="btn-text">配置</span>
+            </div>
+            <!-- <div class="btn-box" @click="publishData">
+              <el-icon v-if="!btnLoadingConfig.publishLoading">
+                <Promotion />
+              </el-icon>
+              <el-icon v-else class="is-loading">
+                <Loading />
+              </el-icon>
+              <span class="btn-text">发布</span>
+            </div>
+            <div class="btn-box" @click="stopData">
+              <el-icon v-if="!btnLoadingConfig.stopLoading">
+                <Failed />
+              </el-icon>
+              <el-icon v-else class="is-loading">
+                <Loading />
+              </el-icon>
+              <span class="btn-text">下线</span>
+            </div> -->
+            <div class="btn-box" @click="locationNode">
+                <el-icon>
+                    <Position />
+                </el-icon>
+                <span class="btn-text">定位</span>
+            </div>
+        </div>
+        <LoadingPage
+            :visible="loading"
+            :network-error="networkError"
+            @loading-refresh="getDate"
+        >
+            <div class="data-sync" :class="{ 'data-sync__log': !!instanceId }" id="data-sync">
+                <div class="data-sync-top">
+                    <el-card class="box-card">
+                        <template #header>
+                            <div class="card-header">
+                                <span>数据来源</span>
+                            </div>
+                        </template>
+                        <el-form ref="form" label-position="left" label-width="70px" :model="formData" :rules="rules">
+                            <el-form-item prop="sourceDBType" label="类型">
+                                <el-select v-model="formData.sourceDBType" clearable filterable placeholder="请选择"
+                                    @change="dbTypeChange('source')">
+                                    <el-option v-for="item in typeList" :key="item.value" :label="item.label"
+                                        :value="item.value" />
+                                </el-select>
+                            </el-form-item>
+                            <el-form-item prop="sourceDBId" label="数据源">
+                                <el-tooltip content="数据源网速直接影响同步速度,推荐使用内网ip" placement="top">
+                                    <el-icon style="left: -30px" class="tooltip-msg"><QuestionFilled /></el-icon>
+                                </el-tooltip>
+                                <el-select v-model="formData.sourceDBId" clearable filterable placeholder="请选择"
+                                    @visible-change="getDataSource($event, formData.sourceDBType, 'source')"
+                                    @change="dbIdChange('source')">
+                                    <el-option v-for="item in sourceList" :key="item.value" :label="item.label"
+                                        :value="item.value" />
+                                </el-select>
+                            </el-form-item>
+                            <el-form-item prop="sourceTable" label="表">
+                                <el-select v-model="formData.sourceTable" clearable filterable placeholder="请选择"
+                                    @visible-change="getDataSourceTable($event, formData.sourceDBId, 'source')"
+                                    @change="tableChangeEvent($event, formData.sourceDBId, 'source')">
+                                    <el-option v-for="item in sourceTablesList" :key="item.value" :label="item.label"
+                                        :value="item.value" />
+                                </el-select>
+                                <el-button type="primary" link @click="showTableDetail">数据预览</el-button>
+                            </el-form-item>
+                            <el-form-item label="分区键">
+                                <el-select v-model="formData.partitionColumn" clearable filterable placeholder="请选择"
+                                    @visible-change="getTableColumnData($event, formData.sourceDBId, formData.sourceTable)"
+                                    @change="pageChangeEvent">
+                                    <el-option v-for="item in partKeyList" :key="item.value" :label="item.label"
+                                        :value="item.value" />
+                                </el-select>
+                            </el-form-item>
+                            <el-form-item prop="queryCondition" label="过滤条件">
+                                 <el-tooltip content="例如：age > 12 and username = 'zhangsan'，不需要填写where" placement="top">
+                                    <el-icon style="left: -20px" class="tooltip-msg"><QuestionFilled /></el-icon>
+                                </el-tooltip>
+                                <code-mirror v-model="formData.queryCondition" basic :lang="lang" @change="pageChangeEvent" />
+                            </el-form-item>
+                        </el-form>
+                    </el-card>
+                    <el-card class="box-card">
+                        <template #header>
+                            <div class="card-header">
+                                <span>数据去向</span>
+                            </div>
+                        </template>
+                        <el-form ref="form" label-position="left" label-width="70px" :model="formData" :rules="rules">
+                            <el-form-item prop="targetDBType" label="类型">
+                                <el-select v-model="formData.targetDBType" clearable filterable placeholder="请选择"
+                                    @change="dbTypeChange('target')">
+                                    <el-option v-for="item in typeList" :key="item.value" :label="item.label"
+                                        :value="item.value" />
+                                </el-select>
+                            </el-form-item>
+                            <el-form-item prop="targetDBId" label="数据源">
+                                <el-select v-model="formData.targetDBId" clearable filterable placeholder="请选择"
+                                    @visible-change="getDataSource($event, formData.targetDBType, 'target')"
+                                    @change="dbIdChange('target')">
+                                    <el-option v-for="item in targetList" :key="item.value" :label="item.label"
+                                        :value="item.value" />
+                                </el-select>
+                            </el-form-item>
+                            <el-form-item prop="targetTable" label="表">
+                                <el-select v-model="formData.targetTable" clearable filterable placeholder="请选择"
+                                    @visible-change="getDataSourceTable($event, formData.targetDBId, 'target')"
+                                    @change="tableChangeEvent($event, formData.targetDBId, 'target')">
+                                    <el-option v-for="item in targetTablesList" :key="item.value" :label="item.label"
+                                        :value="item.value" />
+                                </el-select>
+                                <!-- <el-button type="primary" link @click="createTableWork">生成建表作业</el-button> -->
+                            </el-form-item>
+                            <el-form-item prop="overMode" label="写入模式">
+                                <el-select v-model="formData.overMode" clearable filterable placeholder="请选择" @change="pageChangeEvent">
+                                    <el-option v-for="item in filteredOverModeList" :key="item.value" :label="item.label"
+                                        :value="item.value" />
+                                </el-select>
+                            </el-form-item>
+                        </el-form>
+                    </el-card>
+                </div>
+                <data-sync-table ref="dataSyncTableRef" :formData="formData"></data-sync-table>
+            </div>
+        </LoadingPage>
+        <!-- 数据同步日志部分  v-if="instanceId" -->
+        <el-collapse v-if="!!instanceId" v-model="collapseActive" class="data-sync-log__collapse" ref="logCollapseRef">
+            <el-collapse-item title="查看日志" :disabled="true" name="1">
+                <template #title>
+                    <el-tabs v-model="activeName" @tab-click="changeCollapseUp" @tab-change="tabChangeEvent">
+                        <template v-for="tab in tabList" :key="tab.code">
+                        <el-tab-pane v-if="!tab.hide" :label="tab.name" :name="tab.code" />
+                        </template>
+                    </el-tabs>
+                    <span class="log__collapse">
+                        <el-icon v-if="isCollapse" @click="changeCollapseDown"><ArrowDown /></el-icon>
+                        <el-icon v-else @click="changeCollapseUp"><ArrowUp /></el-icon>
+                    </span>
+                </template>
+                <div class="log-show log-show-datasync">
+                    <component :is="currentTab" ref="containerInstanceRef" class="show-container" />
+                </div>
+            </el-collapse-item>
+        </el-collapse>
+        <!-- 数据预览 -->
+        <table-detail ref="tableDetailRef"></table-detail>
+        <!-- 配置 -->
+        <config-detail ref="configDetailRef"></config-detail>
+    </div>
+</template>
+
+<script lang="ts" setup>
+import { ref, reactive, onMounted, defineProps, nextTick, markRaw, computed } from 'vue'
+import { ElMessage, ElMessageBox, FormInstance, FormRules } from 'element-plus'
+// import CodeMirror from 'vue-codemirror6'
+import { sql } from '@codemirror/lang-sql'
+import { DataSourceType, OverModeList } from './data.config.ts'
+import { GetDatasourceList } from '@/services/datasource.service'
+import { CreateTableWork, GetDataSourceTables, GetTableColumnsByTableId, SaveDataSync } from '@/services/data-sync.service'
+import TableDetail from './table-detail/index.vue'
+import DataSyncTable from './data-sync-table/index.vue'
+import ConfigDetail from '../workflow-page/config-detail/index.vue'
+import { DeleteWorkData, GetWorkItemConfig, PublishWorkData, RunWorkItemConfig, SaveWorkItemConfig, TerWorkItemConfig } from '@/services/workflow.service'
+import PublishLog from '../work-item/publish-log.vue'
+import RunningLog from '../work-item/running-log.vue'
+import { Loading } from '@element-plus/icons-vue'
+import LoadingPage from '@/components/loading/index.vue'
+
+interface Option {
+    label: string
+    value: string
+}
+
+const props = defineProps<{
+    workItemConfig: any
+}>()
+
+const emit = defineEmits(['back', 'locationNode'])
+
+const changeStatus = ref(false)
+const configDetailRef = ref()
+const form = ref<FormInstance>()
+const tableDetailRef = ref()
+const dataSyncTableRef = ref()
+const lang = ref<any>(sql())
+const sourceList = ref<Option[]>([])
+const targetList = ref<Option[]>([])
+const sourceTablesList = ref<Option[]>([])
+const targetTablesList = ref<Option[]>([])
+const overModeList = ref<Option[]>(OverModeList)
+const partKeyList = ref<Option[]>([])       // 分区键
+const typeList = ref(DataSourceType);
+const loading = ref<boolean>(false)
+const networkError = ref<boolean>(false)
+
+// 日志展示相关
+const containerInstanceRef = ref(null)
+const activeName = ref()
+const currentTab = ref()
+const instanceId = ref('')
+const logCollapseRef = ref()
+const collapseActive = ref('0')
+const isCollapse = ref(false)
+const tabList = reactive([
+  {
+    name: '提交日志',
+    code: 'PublishLog',
+    hide: false
+  },
+  {
+    name: '运行日志',
+    code: 'RunningLog',
+    hide: false
+  }
+])
+
+const formData = reactive({
+    workId: '',     // 作业id
+    sourceDBType: '',     // 来源数据源类型
+    sourceDBId: '',       // 来源数据源
+    sourceTable: '',      // 来源数据库表名
+    queryCondition: '',   // 来源数据库查询条件
+    partitionColumn: '',  // 分区键
+
+    targetDBType: '',     // 目标数据库类型
+    targetDBId: '',       // 目标数据源
+    targetTable: '',      // 目标数据库表名
+    overMode: '',         // 写入模式
+})
+const rules = reactive<FormRules>({
+})
+const btnLoadingConfig = reactive({
+    runningLoading: false,
+    reRunLoading: false,
+    saveLoading: false,
+    publishLoading: false,
+    stopWorkFlowLoading: false,
+    importLoading: false,
+    exportLoading: false,
+    stopLoading: false
+})
+
+// 日志tab切换
+function tabChangeEvent(e: string) {
+  const lookup = {
+    PublishLog: PublishLog,
+    RunningLog: RunningLog
+  }
+  activeName.value = e
+  currentTab.value = markRaw(lookup[e])
+  nextTick(() => {
+    containerInstanceRef.value.initData(instanceId.value)
+  })
+}
+
+// 保存数据
+function saveData() {
+    btnLoadingConfig.saveLoading = true
+    SaveWorkItemConfig({
+        workId: formData.workId,
+        syncWorkConfig: {
+            ...formData,
+            sourceTableColumn: dataSyncTableRef.value.getSourceTableColumn(),
+            targetTableColumn: dataSyncTableRef.value.getTargetTableColumn(),
+            columnMap: dataSyncTableRef.value.getConnect()
+        }
+    }).then((res: any) => {
+        changeStatus.value = false
+        btnLoadingConfig.saveLoading = false
+
+        getDate()
+        ElMessage.success('保存成功')
+    }).catch(err => {
+        btnLoadingConfig.saveLoading = false
+        console.error(err)
+    })
+}
+
+const filteredOverModeList = computed(() => {
+    if (formData.targetDBType === 'CLICKHOUSE') {
+        return overModeList.value.filter(item => item.value === 'INTO')
+    }
+    return overModeList.value
+})
+
+function getDate() {
+    loading.value = true
+    networkError.value = networkError.value || false
+    GetWorkItemConfig({
+        workId: props.workItemConfig.id
+    }).then((res: any) => {
+        networkError.value = false
+        if (res.data.syncWorkConfig) {
+            formData.sourceDBType = res.data.syncWorkConfig.sourceDBType
+            formData.sourceDBId = res.data.syncWorkConfig.sourceDBId
+            formData.sourceTable = res.data.syncWorkConfig.sourceTable
+            formData.queryCondition = res.data.syncWorkConfig.queryCondition
+            formData.partitionColumn = res.data.syncWorkConfig.partitionColumn
+            formData.targetDBType = res.data.syncWorkConfig.targetDBType
+            formData.targetDBId = res.data.syncWorkConfig.targetDBId
+            formData.targetTable = res.data.syncWorkConfig.targetTable
+            formData.overMode = res.data.syncWorkConfig.overMode
+
+            nextTick(() => {
+                Promise.all([
+                    getDataSource(true, formData.sourceDBType, 'source'),
+                    getDataSource(true, formData.targetDBType, 'target'),
+                    getDataSourceTable(true, formData.sourceDBId, 'source'),
+                    getDataSourceTable(true, formData.targetDBId, 'target')
+                ]).then(() => {
+                    loading.value = false
+                }).catch((err: any) => {
+                    loading.value = false
+                    console.error('请求失败', err)
+                })
+
+                dataSyncTableRef.value.initPageData(res.data.syncWorkConfig)
+                changeStatus.value = false
+            })
+        } else {
+            loading.value = false
+        }
+    }).catch(err => {
+        loading.value = false
+        networkError.value = false
+        console.error(err)
+    })
+}
+// 运行
+function runWorkData() {
+    if (changeStatus.value) {
+        ElMessageBox.confirm('作业尚未保存，是否确定要运行作业？', '警告', {
+        confirmButtonText: '确定',
+        cancelButtonText: '取消',
+        type: 'warning'
+        }).then(() => {
+            btnLoadingConfig.runningLoading = true
+            // 运行自动切换到提交日志
+            tabChangeEvent('PublishLog')
+
+            RunWorkItemConfig({
+                workId: props.workItemConfig.id
+            }).then((res: any) => {
+                instanceId.value = res.data.instanceId
+                ElMessage.success(res.msg)
+                nextTick(() => {
+                    containerInstanceRef.value.initData(instanceId.value)
+                })
+                btnLoadingConfig.runningLoading = false
+                nextTick(() => {
+                    changeCollapseUp()
+                })
+            }).catch(() => {
+                btnLoadingConfig.runningLoading = false
+            })
+        })
+    } else {
+        btnLoadingConfig.runningLoading = true
+        // 运行自动切换到提交日志
+        tabChangeEvent('PublishLog')
+
+        RunWorkItemConfig({
+            workId: props.workItemConfig.id
+        }).then((res: any) => {
+            instanceId.value = res.data.instanceId
+            ElMessage.success(res.msg)
+            nextTick(() => {
+                containerInstanceRef.value.initData(instanceId.value)
+            })
+            btnLoadingConfig.runningLoading = false
+            // initData(res.data.instanceId)
+            nextTick(() => {
+                changeCollapseUp()
+            })
+        }).catch(() => {
+            btnLoadingConfig.runningLoading = false
+        })
+    }
+}
+// 终止
+function terWorkData() {
+  if (!instanceId.value) {
+    ElMessage.warning('暂无可中止的作业')
+    return
+  }
+  btnLoadingConfig.stopWorkFlowLoading = true
+  TerWorkItemConfig({
+    workId: props.workItemConfig.id,
+    instanceId: instanceId.value
+  }).then((res: any) => {
+    btnLoadingConfig.stopWorkFlowLoading = false
+    ElMessage.success(res.msg)
+  }).catch(() => {
+    btnLoadingConfig.stopWorkFlowLoading = false
+  })
+}
+
+// 发布
+function publishData() {
+  btnLoadingConfig.publishLoading = true
+  PublishWorkData({
+    workId: props.workItemConfig.id
+  }).then((res: any) => {
+    ElMessage.success(res.msg)
+    btnLoadingConfig.publishLoading = false
+  })
+  .catch((error: any) => {
+    btnLoadingConfig.publishLoading = false
+  })
+}
+
+// 下线
+function stopData() {
+  btnLoadingConfig.stopLoading = true
+  DeleteWorkData({
+    workId: props.workItemConfig.id
+  }).then((res: any) => {
+    ElMessage.success(res.msg)
+    btnLoadingConfig.stopLoading = false
+  })
+  .catch((error: any) => {
+    btnLoadingConfig.stopLoading = false
+  })
+}
+
+// 获取数据源
+function getDataSource(e: boolean, sourceType: string, type: string) {
+    return new Promise((resolve, reject) => {
+        if (e && sourceType) {
+            let options = []
+            GetDatasourceList({
+                page: 0,
+                pageSize: 10000,
+                searchKeyWord: sourceType || ''
+            }).then((res: any) => {
+                options = res.data.content.map((item: any) => {
+                    return {
+                        label: item.name,
+                        value: item.id
+                    }
+                })
+                type === 'source' ? sourceList.value = options : targetList.value = options
+                resolve()
+            }).catch(err => {
+                console.error(err)
+                type === 'source' ? sourceList.value = [] : targetList.value = []
+                reject(err)
+            })
+        } else {
+            type === 'source' ? sourceList.value = [] : targetList.value = []
+            resolve()
+        }
+    })
+}
+
+// 获取数据源表
+function getDataSourceTable(e: boolean, dataSourceId: string, type: string) {
+    return new Promise((resolve, reject) => {
+        if (e && dataSourceId) {
+            let options = []
+            GetDataSourceTables({
+                dataSourceId: dataSourceId,
+                tablePattern: ""
+            }).then((res: any) => {
+                options = res.data.tables.map((item: any) => {
+                    return {
+                        label: item,
+                        value: item
+                    }
+                })
+                type === 'source' ? sourceTablesList.value = options : targetTablesList.value = options
+                resolve()
+            }).catch(err => {
+                console.error(err)
+                type === 'source' ? sourceTablesList.value = [] : targetTablesList.value = []
+                reject(err)
+            })
+        } else {
+            type === 'source' ? sourceTablesList.value = [] : targetTablesList.value = []
+            resolve()
+        }
+    })
+}
+
+// 数据预览
+function showTableDetail(): void {
+    if (formData.sourceDBId && formData.sourceTable) {
+        tableDetailRef.value.showModal({
+            dataSourceId: formData.sourceDBId,
+            tableName: formData.sourceTable
+        })
+    } else {
+        ElMessage.warning('请选择数据源和表')
+    }
+}
+
+// 生成建表作业
+function createTableWork() {
+    CreateTableWork({
+        dataSourceId: formData.sourceDBId,
+        tableName: formData.sourceTable
+    }).then((res: any) => {
+        ElMessage.success('操作成功')
+    }).catch(err => {
+        console.error(err)
+    })
+}
+
+// 分区键
+function getTableColumnData(e: boolean, dataSourceId: string, tableName: string) {
+    if (e && dataSourceId && tableName) {
+        GetTableColumnsByTableId({
+            dataSourceId: dataSourceId,
+            tableName: tableName
+        }).then((res: any) => {
+            partKeyList.value = (res.data.columns || []).map((column: any) => {
+                return {
+                    label: column.name,
+                    value: column.name
+                }
+            })
+        }).catch(err => {
+            console.error(err)
+        })
+    }
+}
+
+function tableChangeEvent(e: string, dataSourceId: string, type: string) {
+    changeStatus.value = true
+    if (type === 'source') {
+        formData.partitionColumn = ''
+    }
+    dataSyncTableRef.value.getTableColumnData({
+        dataSourceId: dataSourceId,
+        tableName: e
+    }, type)
+}
+
+// 级联控制
+function dbTypeChange(type: string) {
+    changeStatus.value = true
+    if (type === 'source') {
+        formData.sourceDBId = ''
+        formData.sourceTable = ''
+    } else {
+        formData.targetDBId = ''
+        formData.targetTable = ''
+    }
+}
+// 级联控制
+function dbIdChange(type: string) {
+    changeStatus.value = true
+    if (type === 'source') {
+        formData.sourceTable = ''
+    } else {
+        formData.targetTable = ''
+    }
+}
+
+// 返回
+function goBack() {
+    if (changeStatus.value) {
+        ElMessageBox.confirm('作业尚未保存，是否确定要返回吗？', '警告', {
+        confirmButtonText: '确定',
+        cancelButtonText: '取消',
+        type: 'warning'
+        }).then(() => {
+        emit('back', props.workItemConfig.id)
+        })
+    } else {
+        emit('back', props.workItemConfig.id)
+    }
+}
+function locationNode() {
+    if (changeStatus.value) {
+        ElMessageBox.confirm('作业尚未保存，是否确定要返回吗？', '警告', {
+        confirmButtonText: '确定',
+        cancelButtonText: '取消',
+        type: 'warning'
+        }).then(() => {
+        emit('locationNode', props.workItemConfig.id)
+        })
+    } else {
+        emit('locationNode', props.workItemConfig.id)
+    }
+}
+
+// 配置打开
+function setConfigData() {
+    configDetailRef.value.showModal(props.workItemConfig)
+}
+
+function changeCollapseDown() {
+    logCollapseRef.value.setActiveNames('0')
+    isCollapse.value = false
+}
+function changeCollapseUp(e: any) {
+    if (e && e.paneName === activeName.value && isCollapse.value) {
+        changeCollapseDown()
+    } else {
+        logCollapseRef.value.setActiveNames('1')
+        isCollapse.value = true
+    }
+}
+function pageChangeEvent() {
+    changeStatus.value = true
+}
+
+onMounted(() => {
+    formData.workId = props.workItemConfig.id
+    getDate()
+    activeName.value = 'PublishLog'
+    currentTab.value = markRaw(PublishLog)
+})
+</script>
+
+<style lang="scss">
+.data-sync-page {
+    position: relative;
+    padding-top: 50px;
+    background-color: #ffffff;
+    width: 100%;
+    // border-left: 1px solid var(--el-border-color);
+
+    .data-sync__option-container {
+        height: 50px;
+        display: flex;
+        align-items: center;
+        color: getCssVar('color', 'primary', 'light-5');
+        position: absolute;
+        top: 0;
+        left: 0;
+        width: 100%;
+        padding-left: 20px;
+        z-index: 10;
+        border-bottom: 1px solid getCssVar('border-color');
+
+        .btn-box {
+            font-size: getCssVar('font-size', 'extra-small');
+            display: flex;
+            cursor: pointer;
+            width: 48px;
+            margin-right: 8px;
+
+            &.btn-box__4 {
+                width: 70px;
+            }
+
+            .btn-text {
+                margin-left: 4px;
+            }
+
+            &:hover {
+                color: getCssVar('color', 'primary');
+            }
+        }
+    }
+
+    .data-sync {
+        width: 100%;
+        padding: 20px;
+        box-sizing: border-box;
+        overflow: auto;
+        height: calc(100vh - 100px);
+        position: relative;
+
+        &.data-sync__log {
+            padding-bottom: 70px;
+        }
+
+        .data-sync-top {
+            display: flex;
+            width: 100%;
+
+            .vue-codemirror {
+                height: 100px;
+                width: 100%;
+
+                .cm-editor {
+                    height: 100%;
+                    outline: none;
+                    border: 1px solid #dcdfe6;
+                }
+
+                .cm-gutters {
+                    font-size: 12px;
+                    font-family: v-sans, system-ui, -apple-system, BlinkMacSystemFont, "Segoe UI", sans-serif, "Apple Color Emoji", "Segoe UI Emoji", "Segoe UI Symbol";
+                }
+
+                .cm-content {
+                    font-size: 12px;
+                    font-family: v-sans, system-ui, -apple-system, BlinkMacSystemFont, "Segoe UI", sans-serif, "Apple Color Emoji", "Segoe UI Emoji", "Segoe UI Symbol";
+                }
+
+                .cm-tooltip-autocomplete {
+
+                    // display: none !important;
+                    ul {
+                        li {
+                            height: 40px;
+                            display: flex;
+                            align-items: center;
+                            font-size: 12px;
+                            background-color: #ffffff;
+                            font-family: v-sans, system-ui, -apple-system, BlinkMacSystemFont, "Segoe UI", sans-serif, "Apple Color Emoji", "Segoe UI Emoji", "Segoe UI Symbol";
+                        }
+
+                        li[aria-selected] {
+                            background: #409EFF;
+                        }
+
+                        .cm-completionIcon {
+                            margin-right: -4px;
+                            opacity: 0;
+                        }
+                    }
+                }
+            }
+
+            .el-card {
+                width: 100%;
+
+                &+.el-card {
+                    margin-left: 12px;
+                }
+
+                .el-card__header {
+                    padding: 0;
+                    border: 0;
+
+                    .card-header {
+                        display: flex;
+                        align-items: center;
+                        justify-content: center;
+                        height: 32px;
+                        font-size: 14px;
+                    }
+                }
+
+                .el-card__body {
+                    .el-form {
+                        .el-form-item {
+                            position: relative;
+                            .tooltip-msg {
+                                position: absolute;
+                                top: 7px;
+                                color: getCssVar('color', 'info');
+                                font-size: 16px;
+                            }
+                            .el-form-item__label {
+                                position: relative;
+
+                                &::before {
+                                    position: absolute;
+                                    left: -8px;
+                                }
+                            }
+
+                            .el-form-item__content {
+                                flex-wrap: nowrap;
+                                justify-content: flex-end;
+                            }
+                        }
+                    }
+                }
+            }
+        }
+
+        .select-link-type {
+            height: 44px;
+            display: flex;
+            align-items: center;
+            font-size: 12px;
+            width: 100%;
+
+            .el-select {
+                margin-left: 20px;
+            }
+        }
+
+    }
+    .data-sync-log__collapse {
+        position: absolute;
+        left: 0;
+        right: 0;
+        bottom: 0;
+        z-index: 100;
+
+        .el-collapse-item__header {
+            // padding-left: 20px;
+            cursor: default;
+        }
+        .el-collapse-item__arrow {
+            display: none;
+        }
+        .el-collapse-item__content {
+            padding-bottom: 14px;
+        }
+
+        .log__collapse {
+            position: absolute;
+            right: 20px;
+            cursor: pointer;
+        }
+
+        .el-tabs {
+            width: 100%;
+            // padding: 0 20px;
+            height: 40px;
+            box-sizing: border-box;
+            .el-tabs__item {
+                font-size: getCssVar('font-size', 'extra-small');
+            }
+
+            .el-tabs__nav-scroll {
+                padding-left: 20px;
+                box-sizing: border-box;
+            }
+
+            .el-tabs__content {
+                height: 0;
+            }
+
+            .el-tabs__nav-scroll {
+                border-bottom: 1px solid getCssVar('border-color');
+            }
+        }
+        .log-show {
+            padding: 0 20px;
+            box-sizing: border-box;
+            &.log-show-datasync {
+                .zqy-download-log {
+                    right: 40px;
+                    top: 12px;
+                }
+            }
+
+            pre {
+                width: 100px;
+            }
+
+            .show-container {
+                height: calc(100vh - 368px);
+                overflow: auto;
+            }
+
+            .empty-page {
+                height: 80%;
+            }
+        }
+    }
+}
+</style>