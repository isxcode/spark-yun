--- conflicted
+++ resolved
@@ -38,12 +38,8 @@
 
 function showModal(data: string, type?: string): void {
     logMsg.value = ''
-<<<<<<< HEAD
     loading.value = true
     timer.value = null
-
-=======
->>>>>>> a06f1553
     getLogData(data, type)
     if (!timer.value && type !== 'runningLog') {
         timer.value = setInterval(() => {
@@ -60,17 +56,12 @@
         GetSparkContainerkRunningLog({ id: data.id }).then((res: any) => {
             logMsg.value = res.data.runningLog
             status.value = true
-<<<<<<< HEAD
             isRequest.value = false
             loading.value = false
         }).catch(() => {
             logMsg.value = ''
             isRequest.value = false
             loading.value = false
-=======
-        }).catch(() => {
-            logMsg.value = ''
->>>>>>> a06f1553
         })
     } else {
         modelConfig.title = '提交日志'
@@ -85,7 +76,6 @@
                 }
                 timer.value = null
             }
-<<<<<<< HEAD
             loading.value = false
             isRequest.value = false
         }).catch((err: any) => {
@@ -93,11 +83,6 @@
             console.log('err', err)
             logMsg.value = ''
             isRequest.value = false
-=======
-        }).catch((err: any) => {
-            console.log('err', err)
-            logMsg.value = ''
->>>>>>> a06f1553
         })
     }
 }
